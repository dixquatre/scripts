#!/bin/bash

sep=" " #""

setBluebg() {
	echo -ne "\x0f"
}

getWeather() {
	infoweather=$(curl -s 'wttr.in/Fredericton?format=%C:%t&period=60')
	IFS=':' read -r condition temperature <<<"$infoweather"
	case ${condition} in
		"Sunny") condition="" ;;
		"Clear") condition="" ;;
               "Cloudy") condition="" ;;
                  "Fog") condition="" ;;
            "HeavyRain") condition="" ;;
         "HeavyShowers") condition="" ;;
            "HeavySnow") condition="" ;;
     "HeavySnowShowers") condition="" ;;
           "Light Rain") condition="" ;;
         "LightShowers") condition="" ;;
           "LightSleet") condition="" ;;
    "LightSleetShowers") condition="" ;;
            "LightSnow") condition="" ;;
     "LightSnowShowers") condition="" ;;
             "Overcast") condition="" ;;
        "Partly cloudy") condition="" ;;
    "ThunderyHeavyRain") condition="" ;;
      "ThunderyShowers") condition="" ;;
  "ThunderySnowShowers") condition="" ;;
	   "VeryCloudy") condition="" ;;
<<<<<<< HEAD
		      *) condition="${condition}" ;;
=======
		      *) condition=" ${condition}" ;;
>>>>>>> 8eaf4716
        esac
	echo -ne "${condition} ${temperature}"
}

getBattery() {
	for x in /sys/class/power_supply/BAT?/capacity;
	do
	case "$(cat $x)" in
		100|9[0-9]) echo -ne "" ;;
		8[0-9]|7[0-9]) echo -ne "" ;;
		6[0-9]|5[0-9]) echo -ne "" ;;
		4[0-9]|3[0-9]) echo -ne "" ;;
		*) echo "" ;;
	esac
	done
}

getTime() {
	echo -ne " $(date "+%Y-%m-%d %R")"
}

getNetwork() {
	wireless=$(grep "^s*w" /proc/net/wireless | awk '{ print "", int($3 * 100 / 70) "%" }')
	nettype=$(sed "s/down//;s/up//" /sys/class/net/e*/operstate)
	echo -ne "${nettype}${wireless}"
}

getPlayer() {
	if info=$(cmus-remote -Q 2> /dev/null); then
		status=$(echo "$info" | grep -v "set " | grep -v "tag " | grep "status " | cut -d ' ' -f2)
		if [ "$status" = "playing" ] || [ "$status" = "pause" ] || [ "$status" = "stopped" ];
			title=$(echo "$info" | grep -v "set " | grep " title " | cut -d ' ' -f3-)
			artist=$(echo "$info" | grep -v "set " | grep " artist " | cut -d ' ' -f3-)
			position=$(echo "$info" | grep -v "set " | grep -v "tag " | grep "position " | cut -d ' ' -f2)
			duration=$(echo "$info" | grep -v "set " | grep -v "tag " | grep "duration " | cut -d ' ' -f2)
			if [ "$duration" -ge 0 ]; then
				pos_minutes=$(printf "%02d" $((position / 60)))
				pos_seconds=$(printf "%02d" $((position % 60)))
				dur_minutes=$(printf "%02d" $((duration / 60)))
				dur_seconds=$(printf "%02d" $((duration % 60)))
				info_string="| $pos_minutes:$pos_seconds / $dur_minutes:$dur_seconds"
			fi
			info_string="$artist - $title $info_string"

			if [ "$status" = "playing" ]; then
				echo "#1 $info_string"
			elif [ "$status" = "pause" ]; then
				echo "#2 $info_string"
			elif [ "$status" = "stopped" ]; then
				echo "#3 $info_string"
			else
				echo ""
			fi
		else
			echo ""
		fi
	else
		echo ""
	fi
}


}

while true; do
<<<<<<< HEAD
	xsetroot -name "$(setBluebg) $(getWeather)${sep}$(getNetwork)${sep}$(getBattery)${sep}$(getTime)"
=======
	xsetroot -name "$(setBluebg) $getPlayer | $(getWeather) | $(getNetwork) | $(getBattery) | $(getTime)"
>>>>>>> 8eaf4716
	sleep 1m
done
<|MERGE_RESOLUTION|>--- conflicted
+++ resolved
@@ -30,11 +30,7 @@
       "ThunderyShowers") condition="" ;;
   "ThunderySnowShowers") condition="" ;;
 	   "VeryCloudy") condition="" ;;
-<<<<<<< HEAD
-		      *) condition="${condition}" ;;
-=======
 		      *) condition=" ${condition}" ;;
->>>>>>> 8eaf4716
         esac
 	echo -ne "${condition} ${temperature}"
 }
@@ -96,14 +92,7 @@
 	fi
 }
 
-
-}
-
 while true; do
-<<<<<<< HEAD
-	xsetroot -name "$(setBluebg) $(getWeather)${sep}$(getNetwork)${sep}$(getBattery)${sep}$(getTime)"
-=======
-	xsetroot -name "$(setBluebg) $getPlayer | $(getWeather) | $(getNetwork) | $(getBattery) | $(getTime)"
->>>>>>> 8eaf4716
+	xsetroot -name "$(setBluebg) $getPlayer${sep}$(getWeather)${sep}$(getNetwork)${sep}$(getBattery)${sep}$(getTime)"
 	sleep 1m
 done
